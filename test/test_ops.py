import torch
from torch.testing._internal.common_utils import TestCase, IS_FBCODE
from torch.testing._internal.optests import opcheck
from typing import List, Optional, Tuple
import torchao
from torchao.quantization.utils import TORCH_VERSION_AFTER_2_4
import unittest
import random
from parameterized import parameterized
<<<<<<< HEAD
from itertools import product

=======
import pytest

try:
    import torchao.ops
except RuntimeError:
    pytest.skip("torchao.ops not available")
>>>>>>> 08fb8bff


# torch.testing._internal.optests.generate_tests.OpCheckError: opcheck(op, ...):
# test_faketensor failed with module 'torch' has no attribute '_custom_ops' (scroll up for stack trace)
@pytest.mark.filterwarnings("ignore:create_unbacked_symint is deprecated, please use new_dynamic_size instead:UserWarning")
@unittest.skipIf(IS_FBCODE, "Skipping the test in fbcode since we don't have TARGET file for kernels")
class TestOps(TestCase):
    def _create_tensors_with_iou(self, N, iou_thresh):
        # force last box to have a pre-defined iou with the first box
        # let b0 be [x0, y0, x1, y1], and b1 be [x0, y0, x1 + d, y1],
        # then, in order to satisfy ops.iou(b0, b1) == iou_thresh,
        # we need to have d = (x1 - x0) * (1 - iou_thresh) / iou_thresh
        # Adjust the threshold upward a bit with the intent of creating
        # at least one box that exceeds (barely) the threshold and so
        # should be suppressed.
        boxes = torch.rand(N, 4) * 100
        boxes[:, 2:] += boxes[:, :2]
        boxes[-1, :] = boxes[0, :]
        x0, y0, x1, y1 = boxes[-1].tolist()
        iou_thresh += 1e-5
        boxes[-1, 2] += (x1 - x0) * (1 - iou_thresh) / iou_thresh
        scores = torch.rand(N)
        return boxes, scores

    def _create_fp6_inputs(self, BS: int, OC: int, IC: int):
        # Randomly initialize each bytes. The highest value for randint() is set the the max value of uint32_t.
        fp6_weight = torch.randint(4294967295, (OC, IC // 16 * 3)).to(torch.int)
        fp16_scale = torch.rand(OC).half() + 0.5
        fp16_activation = torch.rand(BS, IC).half() + 0.5
        return fp6_weight, fp16_scale, fp16_activation

    def test_prepack_fp6_weight(self):
        OC = 256
        IC = 256
        fp6_weight, _, _ = self._create_fp6_inputs(0, OC, IC)

        # smoke test
        torchao.ops.prepack_fp6_weight(fp6_weight)

        # comprehensive testing
        test_utils = ["test_schema", "test_autograd_registration", "test_faketensor", "test_aot_dispatch_dynamic"]
        opcheck(torch.ops.torchao.prepack_fp6_weight, (fp6_weight,), test_utils=test_utils)

    @unittest.skipIf(not torch.cuda.is_available(), "CUDA not available")
    def test_fp16_to_fp6_original(self):
        OC = 256
        IC = 256
        fp16_weight = torch.randn((OC, IC), dtype=torch.float16)

        # the original FP16->FP6 kernel checks for overflow/underflow
        fp16_weight.clip_(-28.0, 28.0)
        fp16_weight[fp16_weight.abs() < 0.0625] = 0.0

        # smoke test
        torchao.ops.fp16_to_fp6_original(fp16_weight)

        # comprehensive testing
        test_utils = ["test_schema", "test_autograd_registration", "test_faketensor", "test_aot_dispatch_dynamic"]
        opcheck(torch.ops.torchao.fp16_to_fp6_original, (fp16_weight,), test_utils=test_utils)

    @unittest.skipIf(not torch.cuda.is_available(), "CUDA not available")
    def test_fp16act_fp6weight_linear(self):
        BS = 2
        OC = 256
        IC = 256
        splitK = 1
        fp6_weight, fp16_scale, fp16_activation = self._create_fp6_inputs(BS, OC, IC)

        fp6_weight_packed = torchao.ops.prepack_fp6_weight(fp6_weight)
        act_cuda = fp16_activation.cuda()
        weight_cuda = fp6_weight_packed.cuda()
        scale_cuda = fp16_scale.cuda()

        # smoke test
        torchao.ops.fp16act_fp6weight_linear(act_cuda, weight_cuda, scale_cuda, splitK)

        # comprehensive testing
        test_utils = ["test_schema", "test_autograd_registration", "test_faketensor", "test_aot_dispatch_dynamic"]
        opcheck(torch.ops.torchao.fp16act_fp6weight_linear, (act_cuda, weight_cuda, scale_cuda, splitK), test_utils=test_utils)

    # adapted from https://github.com/usyd-fsalab/fp6_llm/blob/main/tests/python/kernel_test.py
    @parameterized.expand([(1, 2048, 4096, 5), (2, 8192, 8192, 6)])
    @unittest.skipIf(not torch.cuda.is_available(), "CUDA not available")
    def test_fp6_matmul_correctness(self, BS, OC, IC, splitK):
        fp6_weight, fp16_scale, fp16_activation = self._create_fp6_inputs(BS, OC, IC)

        fp6_weight_packed = torchao.ops.prepack_fp6_weight(fp6_weight)
        act_cuda = fp16_activation.cuda()
        weight_cuda = fp6_weight_packed.cuda()
        scale_cuda = fp16_scale.cuda()

        results_fp6 = torchao.ops.fp16act_fp6weight_linear(act_cuda, weight_cuda, scale_cuda, splitK)

        fp16_weight = torchao.dtypes.from_float6_e3m2(fp6_weight.view(torch.uint8), dtype=torch.float16) * fp16_scale[:, None]
        results_fp16 = act_cuda @ fp16_weight.cuda().T

        error = (results_fp6 - results_fp16).abs()
        relative_error = error / results_fp16.abs()
        assert relative_error.mean() < 1e-2
    
    def _create_kv_caches(
        self,
        num_blocks: int,
        block_size: int,
        num_layer: int,
        num_head: int,
        head_size: int,
        dtype: torch.dtype,
        seed: int,
    ) -> Tuple[List[torch.Tensor], List[torch.Tensor]]:
        torch.random.manual_seed(seed)
        torch.manual_seed(seed)

        scale = head_size**-0.5
        key_cache_shape = (num_blocks, block_size, num_head, head_size)
        key_caches = []
        for _ in range(num_layer):
            key_cache = torch.empty(size=key_cache_shape, dtype=dtype)
            key_cache.uniform_(-scale, scale)
            key_caches.append(key_cache)

        value_cache_shape = (num_blocks, block_size, num_head, head_size)
        value_caches = []
        for _ in range(num_layer):
            value_cache = torch.empty(size=value_cache_shape, dtype=dtype)
            value_cache.uniform_(-scale, scale)
            value_caches.append(value_cache)
        return key_caches, value_caches

    def _ref_masked_attention(
        self,
        query: torch.Tensor,
        key: torch.Tensor,
        value: torch.Tensor,
        scale: float,
        attn_mask: Optional[torch.Tensor] = None,
    ) -> torch.Tensor:
        attn_weights = torch.einsum("qhd,khd->hqk", query, key).float()
        attn_weights = attn_weights * scale
        if attn_mask is not None:
            attn_weights = attn_weights + attn_mask.float()
        attn_weights = torch.softmax(attn_weights, dim=-1).to(value.dtype)
        out = torch.einsum("hqk,khd->qhd", attn_weights, value)
        return out

    def _ref_paged_attention(
        self,
        output: torch.Tensor,
        query: torch.Tensor,
        num_queries_per_kv: int,
        key_cache: torch.Tensor,
        value_cache: torch.Tensor,
        block_tables: torch.Tensor,
        context_lens: torch.Tensor,
        scale: float,
    ) -> None:
        num_query_heads = query.shape[1]
        num_kv_head = value_cache.shape[2]
        head_size = value_cache.shape[3]
        block_size = value_cache.shape[1]
        num_seqs = query.shape[0]

        block_tables = block_tables.cpu().tolist()
        context_lens = context_lens.cpu().tolist()
        for i in range(num_seqs):
            q = query[i].unsqueeze(0)
            block_table = block_tables[i]
            context_len = int(context_lens[i])

            keys = []
            values = []
            for j in range(context_len):
                block_number = int(block_table[j // block_size])
                block_offset = j % block_size

                k = key_cache[block_number, block_offset, :, :]
                k = k.reshape(num_kv_head, head_size)
                keys.append(k)

                v = value_cache[block_number, block_offset, :, :]
                values.append(v)
            keys = torch.stack(keys, dim=0)
            values = torch.stack(values, dim=0)
            if num_queries_per_kv > 1:
                # Handle MQA and GQA
                keys = torch.repeat_interleave(keys, num_queries_per_kv, dim=1)
                values = torch.repeat_interleave(values, num_queries_per_kv, dim=1)
            # out = self._ref_masked_attention(q, keys, values, scale, attn_mask[i])
            out = self._ref_masked_attention(q, keys, values, scale, None)
            out = out.view(num_query_heads, head_size)
            output[i].copy_(out, non_blocking=True)
    
    def _test_paged_attention_func(
        self,
        num_seqs: int,
        num_head: Tuple[int, int],
        head_size: int,
        num_blocks: int,
        block_size: int,
        dtype: torch.dtype,
        seed: int,
    ) -> None:
        random.seed(seed)
        torch.random.manual_seed(seed)
        torch.manual_seed(seed)
        max_seq_len = 512
        scale = float(1.0 / (head_size**0.5))
        num_query_heads, num_kv_head = num_head
        query = torch.empty(
            num_seqs, num_query_heads, head_size, dtype=dtype, device="cpu"
        )
        query.uniform_(-scale, scale)
        assert num_query_heads % num_kv_head == 0
        num_queries_per_kv = num_query_heads // num_kv_head
        head_mapping = torch.repeat_interleave(
            torch.arange(num_kv_head, dtype=torch.int32, device="cpu"),
            num_queries_per_kv,
        )
        attn_mask = None
        context_lens = [random.randint(1, max_seq_len) for _ in range(num_seqs)]
        context_lens[-1] = max_seq_len
        max_context_len = max_seq_len  # max(context_lens)
        attn_mask = torch.zeros(num_seqs, 1, 1, max_context_len, dtype=dtype)
        for i in range(num_seqs):
            attn_mask[i, :, :, context_lens[i] :].fill_(-10000.0)
        paded_context_lens = torch.tensor(
            [max_context_len for _ in range(num_seqs)]
        ).to(torch.int32)
        context_lens = torch.tensor(context_lens, dtype=torch.int, device="cpu")

        # Create the block tables.NUM_PREFILL_SEQS
        max_num_blocks_per_seq = (max_context_len + block_size - 1) // block_size
        block_tables = []
        for _ in range(num_seqs):
            block_table = [
                random.randint(0, num_blocks - 1) for _ in range(max_num_blocks_per_seq)
            ]
            block_tables.append(block_table)
        block_tables = torch.tensor(block_tables, dtype=torch.int, device="cpu")

        # Create the KV caches.
        key_caches, value_caches = self._create_kv_caches(
            num_blocks, block_size, 1, num_kv_head, head_size, dtype, seed
        )
        key_cache, value_cache = key_caches[0], value_caches[0]

        output = torch.empty_like(query)
        torch.ops.torchao.paged_attention(
            output,
            query.unsqueeze(1),
            key_cache,
            value_cache,
            head_mapping,
            scale,
            block_tables,
            paded_context_lens,
            block_size,
            attn_mask,
        )

        # Run the reference implementation.
        ref_output = torch.empty_like(query)
        self._ref_paged_attention(
            ref_output,
            query,
            num_queries_per_kv,
            key_cache,
            value_cache,
            block_tables,
            context_lens,
            scale,
        )
        assert torch.allclose(output, ref_output, atol=1e-3, rtol=1e-3)
    
    @unittest.skipIf(not torch.cuda.is_available(), "CUDA not available") 
    def test_paged_attention(self):
        num_blocks = 128
        dtypes = [torch.bfloat16, torch.float, torch.float16]
        num_gen_seqs = [2]  # Arbitrary values for testing
        num_heads = [(40, 40), (64, 16)]  # Arbitrary values for testing
        head_sizes = [64, 256]
        block_sizes = [16, 32]
        seeds = [0]
        for (
            num_seqs,
            num_head,
            head_size,
            block_size,
            dtype,
            seed,
        ) in product(
            num_gen_seqs,
            num_heads,
            head_sizes,
            block_sizes,
            dtypes,
            seeds,
        ):
            self._test_paged_attention_func(
                num_seqs,
                num_head,
                head_size,
                num_blocks,
                block_size,
                dtype,
                seed,
            )

    

if __name__ == "__main__":
    unittest.main()<|MERGE_RESOLUTION|>--- conflicted
+++ resolved
@@ -7,18 +7,12 @@
 import unittest
 import random
 from parameterized import parameterized
-<<<<<<< HEAD
-from itertools import product
-
-=======
 import pytest
 
 try:
     import torchao.ops
 except RuntimeError:
     pytest.skip("torchao.ops not available")
->>>>>>> 08fb8bff
-
 
 # torch.testing._internal.optests.generate_tests.OpCheckError: opcheck(op, ...):
 # test_faketensor failed with module 'torch' has no attribute '_custom_ops' (scroll up for stack trace)
